--- conflicted
+++ resolved
@@ -20,18 +20,14 @@
       - name: g1
         secretId: "xxxxx"
         secretKey: "xxxxx"
-<<<<<<< HEAD
   amazon:
     accounts:
       - name: a1
         secretId: "xxxxx"
         secretKey: "xxxxx"
-  # 目前支持Tencent, Aliyun, Godaddy, Amazon，如需支持更多云厂商，请提交 issue，也欢迎 PR
-=======
   dnsla:
     accounts:
       - name: d1
         secretId: "xxxxx"
         secretKey: "xxxxx"
-  # 目前支持Tencent, Aliyun, Godaddy,DNALA，如需支持更多云厂商，请提交 issue，也欢迎 PR
->>>>>>> 3b2e94a7
+  # 目前支持Tencent, Aliyun, Godaddy,DNALA, Amazon，如需支持更多云厂商，请提交 issue，也欢迎 PR